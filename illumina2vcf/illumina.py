import csv
import logging
from typing import Dict, Generator, Iterable, List, Tuple

# header constants
SAMPLE_ID = "Sample ID"
SNP_NAME = "SNP Name"
CHR = "Chr"
POSITION = "Position"
SNP = "SNP"
ALLELE1 = "Allele1 - Plus"
ALLELE2 = "Allele2 - Plus"
STRAND = "Plus/Minus Strand"


logger = logging.getLogger(__name__)


class DateError(Exception):
    pass


class IlluminaReader:
    delimiter: str
    blocklist_filename: str
    _blocklist: frozenset[str] = frozenset()

    def __init__(self, delimiter: str, blocklist_filename: str = ""):
        self.delimiter = delimiter
        self.blocklist_filename = blocklist_filename

    def __repr__(self) -> str:
        return f"IlluminaReader({repr(self.delimiter)},{repr(self.blocklist_filename)}"

    @property
    def blocklist(self) -> frozenset[str]:
        if not self.blocklist_filename:
            return frozenset()
        if not self._blocklist:
            blocklist = set()
            with open(self.blocklist_filename, "rt") as input:
                for line in input:
                    blocklist.add(line.strip())
            self._blocklist = frozenset(blocklist)
        return self._blocklist

    def parse_header(self, header: Iterable[str]) -> Tuple[str, str]:
        file_header = {}
        # turn header lines into key/value
        for line in header:
            line = line.strip()
            if line == "[Header]":
                continue
            if line == "[Data]":
                break
            assert self.delimiter in line, f"'{self.delimiter}' not in '{line}'"
            key, value = line.split(self.delimiter, 1)
            file_header[key] = value
            # safety valve
            assert len(file_header) < 100

        source = file_header["Content"].split(".", 1)[0][1:].strip()  # remove trailing .pbm and leading sep char

        # need some validation on the dates here because there's a good chance they
        # will switch up the format on us at some point
        # this will currently work for month/day/year and year-month-day
        # (I guess also for month-day-year and year/month/day)
        # TODO use proper datetime parsing
<<<<<<< HEAD
        date = file_header["Processing Date"].strip().split(" ")[0]
=======
        dateline = file_header[2]
        _,date = dateline.split(self.delimiter, 1)
        date = date.strip()
        date,_ = date.split(" ",1)
>>>>>>> 1bbc81e9
        date_components = date.replace("/", "-").split("-")
        # not three pieces
        if len(date_components) != 3:
<<<<<<< HEAD
            raise DateError(f"Cannot parse Processing date '{date}' from line '{file_header[2]}'")

=======
            raise DateError(f"Cannot parse Processing date '{date}' from line '{file_header[2]}' - not 3 components")
>>>>>>> 1bbc81e9
        if len(date_components[2]) == 4:
            # four digit year at end --- assume m/d/y
            date_components = [date_components[2], date_components[0], date_components[1]]
        elif len(date_components[0]) != 4:
<<<<<<< HEAD
            # four digit year at neither start nor end
            raise DateError(f"Cannot parse Processing date '{date}' from line '{file_header[2]}'")

        if int(date_components[1]) > 12:
            # not month in middle
            raise DateError(f"Cannot parse Processing date '{date}' from line '{file_header[2]}'")
        # ensure leading zeros
=======
            raise DateError(f"Cannot parse Processing date '{date}' from line '{file_header[2]}' - not 4 digit year")
        if int(date_components[1]) > 12:
            raise DateError(f"Cannot parse Processing date '{date}' from line '{file_header[2]}' - not 1-12 month")
>>>>>>> 1bbc81e9
        date_components[1] = date_components[1].zfill(2)
        date_components[2] = date_components[2].zfill(2)

        date = "".join(date_components)
        return (date, source)

    def generate_line_blocks(self, input: Iterable[str]) -> Generator[List[Dict[str, str]], None, None]:
        block = []
        for row in csv.DictReader(input, delimiter=self.delimiter):
            # is there an existing block that has ended?
            if block and (block[0][CHR] != row[CHR] or block[0][POSITION] != row[POSITION]):
                yield block
                block = []
            # ignore blocked probes
            if row[SNP_NAME] in self.blocklist:
                logger.debug(f"Ignoring blocked {row[SNP_NAME]}")
                continue
            # ignore rows that are illumina duplicates
            if "ilmndup" in row[SNP_NAME]:
                logger.debug(f"Ignoring ilmndup {row[SNP_NAME]}")
                continue
            # ignore rows that are indels
            if row[SNP] in ("[D/I]", "[I/D]"):
                logger.debug(f"Ignoring indel {row[SNP_NAME]}")
                continue

            block.append(row)

        # if there is a final bloc, yield that too
        if block:
            yield block<|MERGE_RESOLUTION|>--- conflicted
+++ resolved
@@ -66,40 +66,22 @@
         # this will currently work for month/day/year and year-month-day
         # (I guess also for month-day-year and year/month/day)
         # TODO use proper datetime parsing
-<<<<<<< HEAD
         date = file_header["Processing Date"].strip().split(" ")[0]
-=======
-        dateline = file_header[2]
-        _,date = dateline.split(self.delimiter, 1)
-        date = date.strip()
-        date,_ = date.split(" ",1)
->>>>>>> 1bbc81e9
         date_components = date.replace("/", "-").split("-")
         # not three pieces
         if len(date_components) != 3:
-<<<<<<< HEAD
-            raise DateError(f"Cannot parse Processing date '{date}' from line '{file_header[2]}'")
-
-=======
             raise DateError(f"Cannot parse Processing date '{date}' from line '{file_header[2]}' - not 3 components")
->>>>>>> 1bbc81e9
         if len(date_components[2]) == 4:
             # four digit year at end --- assume m/d/y
             date_components = [date_components[2], date_components[0], date_components[1]]
         elif len(date_components[0]) != 4:
-<<<<<<< HEAD
             # four digit year at neither start nor end
-            raise DateError(f"Cannot parse Processing date '{date}' from line '{file_header[2]}'")
+            raise DateError(f"Cannot parse Processing date '{date}' from line '{file_header[2]}' - not 4 digit year")
 
         if int(date_components[1]) > 12:
             # not month in middle
-            raise DateError(f"Cannot parse Processing date '{date}' from line '{file_header[2]}'")
+            raise DateError(f"Cannot parse Processing date '{date}' from line '{file_header[2]}' - not 1-12 month")
         # ensure leading zeros
-=======
-            raise DateError(f"Cannot parse Processing date '{date}' from line '{file_header[2]}' - not 4 digit year")
-        if int(date_components[1]) > 12:
-            raise DateError(f"Cannot parse Processing date '{date}' from line '{file_header[2]}' - not 1-12 month")
->>>>>>> 1bbc81e9
         date_components[1] = date_components[1].zfill(2)
         date_components[2] = date_components[2].zfill(2)
 
